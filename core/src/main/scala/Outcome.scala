package chess

case class Outcome(winner: Option[Color]):
  override def toString = winner match
    case Some(White) => "1-0"
    case Some(Black) => "0-1"
    case None => "1/2-1/2"

object Outcome:

  def showResult(outcome: Option[Outcome]): String =
    outcome.fold("*")(_.toString)

  def fromResult(result: String): Option[Outcome] =
    normalizationMap.get(result).flatMap(fromPoints)

  val white = Outcome(Some(White))
  val black = Outcome(Some(Black))
  val draw = Outcome(None)

  lazy val knownResultStrings = "*" :: normalizationMap.keys.toList

  enum Points:
    case Zero, Half, One

    def value: Float = this match
      case Zero => 0f
      case Half => 0.5f
      case One => 1f

    def show: String = this match
      case Zero => "0"
      case Half => "1/2"
      case One => "1"

  import Points.*
  type GamePoints = ByColor[Points]

  def fromPoints(points: ByColor[Points]): Option[Outcome] = points match
    case ByColor(One, Zero) => Some(white)
    case ByColor(Zero, One) => Some(black)
    case ByColor(Half, Half) => Some(draw)
    case _ => None

  def pointsFromResult(result: String): Option[GamePoints] =
    normalizationMap.get(result)

  def outcomeToPoints(outcome: Outcome): GamePoints = outcome match
    case Outcome(Some(White)) => ByColor(One, Zero)
    case Outcome(Some(Black)) => ByColor(Zero, One)
    case Outcome(None) => ByColor(Half, Half)

  def showPoints(points: Option[GamePoints]): String =
    points.fold("*"):
      _.mapList(_.show).mkString("-")

  def guessPointsFromStatusAndPosition(status: Status, positionWinner: Option[Color]): Option[GamePoints] =
    import Status.*
    status match
<<<<<<< HEAD
      case Created | Started                                                => None
      case Aborted | Cheat | NoStart                                        => Some(ByColor(Zero, Zero))
      case Stalemate | Draw | InsufficientMaterialClaim                     => Some(ByColor(Half, Half))
=======
      case Created | Started => None
      case Aborted | Cheat | NoStart => Some(ByColor(Zero, Zero))
      case Stalemate | Draw => Some(ByColor(Half, Half))
>>>>>>> 1301bd34
      case Mate | Resign | Timeout | Outoftime | UnknownFinish | VariantEnd =>
        positionWinner match
          case Some(White) => Some(ByColor(One, Zero))
          case Some(Black) => Some(ByColor(Zero, One))
          case None => Some(ByColor(Half, Half))

  private val normalizationMap: Map[String, GamePoints] =
    val hyphen = "-"
    val enDash = "–"
    val emDash = "—"
    val dashes = List(hyphen, enDash, emDash)
    val separators = dashes ::: List("_", ":")
    val draws = List("½", "1/2", "0.5")
    val wins = List("1", "+")
    val losses = "0" :: dashes

    val allDraws = for
      separator <- separators
      draw <- draws
    yield s"$draw$separator$draw"
    val allWins = for
      separator <- separators
      win <- wins
      loss <- losses
    yield s"$win$separator$loss"
    val allLosses = for
      separator <- separators
      win <- wins
      loss <- losses
    yield s"$loss$separator$win"
    val allCancels = for
      separator <- separators
      loss <- losses
    yield s"$loss$separator$loss"
    val allHalfWins = for
      separator <- separators
      loss <- losses
      draw <- draws
    yield s"$draw$separator$loss"
    val allHalfLosses = for
      separator <- separators
      loss <- losses
      draw <- draws
    yield s"$loss$separator$draw"

    val pairs = allDraws.map(_ -> ByColor[Points](Half, Half)) :::
      allWins.map(_ -> ByColor[Points](One, Zero)) :::
      allLosses.map(_ -> ByColor[Points](Zero, One)) :::
      allCancels.map(_ -> ByColor[Points](Zero, Zero)) :::
      allHalfWins.map(_ -> ByColor[Points](Half, Zero)) :::
      allHalfLosses.map(_ -> ByColor[Points](Zero, Half))

    val lccResults = Map(
      "WHITEWIN" -> ByColor[Points](One, Zero),
      "BLACKWIN" -> ByColor[Points](Zero, One),
      "DRAW" -> ByColor[Points](Half, Half) // ? not sure
    )

    pairs.toMap ++ lccResults<|MERGE_RESOLUTION|>--- conflicted
+++ resolved
@@ -57,15 +57,9 @@
   def guessPointsFromStatusAndPosition(status: Status, positionWinner: Option[Color]): Option[GamePoints] =
     import Status.*
     status match
-<<<<<<< HEAD
-      case Created | Started                                                => None
-      case Aborted | Cheat | NoStart                                        => Some(ByColor(Zero, Zero))
-      case Stalemate | Draw | InsufficientMaterialClaim                     => Some(ByColor(Half, Half))
-=======
       case Created | Started => None
       case Aborted | Cheat | NoStart => Some(ByColor(Zero, Zero))
-      case Stalemate | Draw => Some(ByColor(Half, Half))
->>>>>>> 1301bd34
+      case Stalemate | Draw | InsufficientMaterialClaim => Some(ByColor(Half, Half))
       case Mate | Resign | Timeout | Outoftime | UnknownFinish | VariantEnd =>
         positionWinner match
           case Some(White) => Some(ByColor(One, Zero))
