--- conflicted
+++ resolved
@@ -2,11 +2,7 @@
 
 organization := "org.lichess"
 
-<<<<<<< HEAD
-version := "9.0.26"
-=======
-version := "8.6.27"
->>>>>>> 09266080
+version := "9.0.27"
 
 scalaVersion := "2.13.1"
 
@@ -21,16 +17,13 @@
 
 resolvers ++= Seq(
   "lila-maven" at "https://raw.githubusercontent.com/ornicar/lila-maven/master",
-  "Scalaz Bintray Repo" at "http://dl.bintray.com/scalaz/releases"
+  "Scalaz Bintray Repo" at "https://dl.bintray.com/scalaz/releases"
 )
 
 scalacOptions ++= Seq(
   "-deprecation", "-unchecked", "-feature", "-language:_",
   "-Xfatal-warnings",
-  "-Ywarn-value-discard", "-Ywarn-dead-code",
-  // "-Ywarn-unused:-params,_",
-  "-Xlint:missing-interpolator",
-  "-Ydelambdafy:method", "-target:jvm-1.8"
+  "-Ywarn-value-discard", "-Ywarn-dead-code"
 )
 
 publishTo := Some(Resolver.file("file", new File(sys.props.getOrElse("publishTo", ""))))
