inThisBuild(
  Seq(
    scalaVersion       := "3.4.1",
    version            := "16.0.5",
    organization       := "org.lichess",
    licenses += ("MIT" -> url("https://opensource.org/licenses/MIT")),
    publishTo          := Option(Resolver.file("file", new File(sys.props.getOrElse("publishTo", "")))),
    semanticdbEnabled  := true, // for scalafix
    Compile / packageDoc / publishArtifact := false
  )
)

val scalalibVersion = "11.1.5"

val commonSettings = Seq(
  scalacOptions := Seq(
    "-encoding",
    "utf-8",
    "-rewrite",
    "-source:3.4-migration",
    // "-indent",
    "-feature",
    "-language:postfixOps",
    "-Wunused:all",
    "-release:21"
    // "-Werror"
    // Warnings as errors!
    /* "-Xfatal-warnings" */
  )
)

lazy val scalachess: Project = Project("scalachess", file("core")).settings(
  commonSettings,
  name := "scalachess",
  libraryDependencies ++= List(
    "org.lichess"   %% "scalalib-core"  % scalalibVersion,
    "org.typelevel" %% "cats-core"      % "2.10.0",
    "org.typelevel" %% "alleycats-core" % "2.10.0",
    "org.typelevel" %% "cats-parse"     % "1.0.0",
    "dev.optics"    %% "monocle-core"   % "3.2.0",
    "org.typelevel" %% "kittens"        % "3.3.0"
  ),
  resolvers += "lila-maven".at("https://raw.githubusercontent.com/ornicar/lila-maven/master")
)

lazy val playJson: Project = Project("playJson", file("playJson"))
  .settings(
    commonSettings,
    name := "scalachess-play-json",
    libraryDependencies ++= List(
      "org.playframework" %% "play-json"          % "3.0.2",
      "org.lichess"       %% "scalalib-play-json" % scalalibVersion
    )
  )
  .dependsOn(scalachess)

lazy val bench = project
  .enablePlugins(JmhPlugin)
  .settings(commonSettings, scalacOptions -= "-Wunused:all", name := "bench")
  .disablePlugins(ScalafixPlugin)
  .dependsOn(scalachess, testKit, testKit % "compile->test")

lazy val testKit = project
  .in(file("./test-kit"))
  .enablePlugins(JmhPlugin)
  .settings(
    commonSettings,
    name := "scalachess-test-kit",
    libraryDependencies ++= List(
<<<<<<< HEAD
      "org.scalacheck"      %% "scalacheck"        % "1.18.0",
      "org.scalameta"       %% "munit"             % "1.0.0-M11" % Test,
      "org.scalameta"       %% "munit-scalacheck"  % "1.0.0-M11" % Test,
=======
      "org.scalacheck"      %% "scalacheck"        % "1.17.1",
      "org.scalameta"       %% "munit"             % "1.0.0-M12" % Test,
      "org.scalameta"       %% "munit-scalacheck"  % "1.0.0-M12" % Test,
>>>>>>> bca6bfe1
      "com.disneystreaming" %% "weaver-cats"       % "0.8.4"     % Test,
      "com.disneystreaming" %% "weaver-scalacheck" % "0.8.4"     % Test,
      "co.fs2"              %% "fs2-core"          % "3.10.2"    % Test,
      "co.fs2"              %% "fs2-io"            % "3.10.2"    % Test,
      "org.typelevel"       %% "discipline-munit"  % "1.0.9"     % Test,
      "org.typelevel"       %% "cats-laws"         % "2.10.0"    % Test
    )
  )
  .dependsOn(scalachess % "compile->compile")

lazy val root = project
  .in(file("."))
  .settings(publish := {}, publish / skip := true)
  .aggregate(scalachess, playJson, testKit)

addCommandAlias("prepare", "scalafixAll; scalafmtAll")
addCommandAlias("check", "; scalafixAll --check; scalafmtCheckAll")<|MERGE_RESOLUTION|>--- conflicted
+++ resolved
@@ -67,15 +67,9 @@
     commonSettings,
     name := "scalachess-test-kit",
     libraryDependencies ++= List(
-<<<<<<< HEAD
       "org.scalacheck"      %% "scalacheck"        % "1.18.0",
-      "org.scalameta"       %% "munit"             % "1.0.0-M11" % Test,
-      "org.scalameta"       %% "munit-scalacheck"  % "1.0.0-M11" % Test,
-=======
-      "org.scalacheck"      %% "scalacheck"        % "1.17.1",
       "org.scalameta"       %% "munit"             % "1.0.0-M12" % Test,
       "org.scalameta"       %% "munit-scalacheck"  % "1.0.0-M12" % Test,
->>>>>>> bca6bfe1
       "com.disneystreaming" %% "weaver-cats"       % "0.8.4"     % Test,
       "com.disneystreaming" %% "weaver-scalacheck" % "0.8.4"     % Test,
       "co.fs2"              %% "fs2-core"          % "3.10.2"    % Test,
