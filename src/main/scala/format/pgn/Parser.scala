package chess
package format.pgn

import scala.util.parsing.combinator._
import scalaz.Validation.FlatMap._
import scalaz.Validation.{success => succezz}

// http://www.saremba.de/chessgml/standards/pgn/pgn-complete.htm
object Parser extends scalaz.syntax.ToTraverseOps {

<<<<<<< HEAD
  def apply(pgn: String): Valid[ParsedPgn] = for {
    splitted ← splitTagAndMoves(pgn)
    (tagStr, moveStr) = splitted
    tags ← TagParser(tagStr)
    parsedMoves ← MovesParser(moveStr)
    (sanStrs, resultOption) = parsedMoves
    tags2 = resultOption.filterNot(_ => tags.exists(_.name == Tag.Result)).fold(tags)(t => tags :+ t)
    sans ← moves(sanStrs)
  } yield ParsedPgn(tags2, sans)
=======
  def apply(pgn: String): Valid[ParsedPgn] = try {
    for {
      splitted ← splitTagAndMoves(pgn)
      (tagStr, moveStr) = splitted
      tags ← TagParser(tagStr)
      parsedMoves ← MovesParser(moveStr)
      (sanStrs, resultOption) = parsedMoves
      tags2 = resultOption.filterNot(_ => tags.exists(_.name == Tag.Result)).fold(tags)(t => tags :+ t)
      sans ← sanStrs.map(MoveParser.apply).sequence
    } yield ParsedPgn(tags2, sans)
  }
  catch {
    case e: StackOverflowError =>
      println(pgn)
      sys error s"### StackOverflowError ### in PGN parser"
  }
>>>>>>> 2c0dbb89

  def moves(str: String): Valid[List[San]] = moves(str.split(' ').toList)
  def moves(strs: List[String]): Valid[List[San]] = strs.map(MoveParser.fast).sequence

  trait Logging { self: Parsers =>
    protected val loggingEnabled = false
    protected def as[T](msg: String)(p: => Parser[T]): Parser[T] =
      if (loggingEnabled) log(p)(msg) else p
  }

  object MovesParser extends RegexParsers with Logging {

    override val whiteSpace = """(\s|\t|\r?\n)+""".r

    def apply(pgn: String): Valid[(List[String], Option[Tag])] =
      parseAll(moves, pgn) match {
        case Success((moves, result), _) => succezz(moves, result map { r => Tag(_.Result, r) })
        case err                         => "Cannot parse moves: %s\n%s".format(err.toString, pgn).failureNel
      }

    def moves: Parser[(List[String], Option[String])] = as("moves") {
      rep(move) ~ (result?) ~ (commentary*) ^^ {
        case sans ~ res ~ _ => sans -> res
      }
    }

    val moveRegex = """(0\-0\-0|0\-0|[QKRBNOoa-h][QKRBNa-h1-8xOo\-=\+\#]{1,6})""".r

    def move: Parser[String] = as("move") {
      ((number | commentary)*) ~> moveRegex <~ (moveExtras*)
    }

    def number: Parser[String] = """[1-9]\d*[\s\.]*""".r

    def moveExtras: Parser[Unit] = as("moveExtras") {
      (annotation | nag | variation | commentary).^^^(())
    }

    def annotation: Parser[String] =
      "!" | "?" | "!!" | "!?" | "?!" | "??" | "□"

    def nag: Parser[String] = """\$\d+""".r

    def variation: Parser[List[String]] = as("variation") {
      "(" ~> moves <~ ")" ^^ { case (sans, _) => sans }
    }

    def commentary: Parser[String] = blockCommentary | inlineCommentary

    def blockCommentary: Parser[String] = as("block comment") {
      "{" ~> """[^\}]+""".r <~ "}"
    }

    def inlineCommentary: Parser[String] = as("inline comment") {
      ";" ~> """.+""".r
    }

    val result: Parser[String] = "*" | "1/2-1/2" | "0-1" | "1-0"
  }

  object MoveParser extends RegexParsers with Logging {

    override def skipWhitespace = false

    private def rangeToMap(r: Iterable[Char]) = r.zipWithIndex.toMap mapValues (_ + 1)
    val fileMap = rangeToMap('a' to 'h')
    val rankMap = rangeToMap('1' to '8')

    private val Move = """^(N|B|R|Q|K|)([a-h]?)([1-8]?)(x?)([a-h][0-9])([=Q]?)(\+?)(\#?)$""".r

    def fast(str: String): Valid[San] = {
      if (str.size == 2) Pos.posAt(str).fold(slow(str)) { pos => succezz(Std(pos, Pawn)) }
      else str match {
        case "O-O"   => succezz(Castle(KingSide))
        case "O-O-O" => succezz(Castle(QueenSide))
        case Move(role, file, rank, capture, pos, prom, check, mate) =>
          role.headOption.fold[Option[Role]](Some(Pawn))(Role.allByPgn.get) flatMap { role =>
            Pos posAt pos map { dest =>
              succezz(Std(
                dest = dest,
                role = role,
                capture = capture != "",
                check = check != "",
                checkmate = mate != "",
                file = if (file == "") None else fileMap get file.head,
                rank = if (rank == "") None else rankMap get rank.head,
                promotion = if (prom == "") None else Some(Queen)))
            }
          } getOrElse slow(str)
        case _ => slow(str)
      }
    }

    def slow(str: String): Valid[San] =
      parseAll(move, str) match {
        case Success(san, _) => succezz(san)
        case err             => "Cannot parse move: %s\n%s".format(err.toString, str).failureNel
      }

    def move: Parser[San] = castle | standard

    def castle = (qCastle | kCastle) ~ suffixes ^^ {
      case side ~ suf => Castle(side) withSuffixes suf
    }

    val qCastle: Parser[Side] = ("O-O-O" | "o-o-o" | "0-0-0") ^^^ QueenSide

    val kCastle: Parser[Side] = ("O-O" | "o-o" | "0-0") ^^^ KingSide

    def standard: Parser[Std] = as("standard") {
      (disambiguatedPawn | pawn | disambiguated | ambiguous) ~ suffixes ^^ {
        case std ~ suf => std withSuffixes suf
      }
    }

    // e5
    def pawn: Parser[Std] = as("pawn") {
      dest ^^ {
        case de => Std(dest = de, role = Pawn)
      }
    }

    // Bg5
    def ambiguous: Parser[Std] = as("ambiguous") {
      role ~ x ~ dest ^^ {
        case ro ~ ca ~ de => Std(dest = de, role = ro, capture = ca)
      }
    }

    // Bac3 Baxc3 B2c3 B2xc3 Ba2xc3
    def disambiguated: Parser[Std] = as("disambiguated") {
      role ~ opt(file) ~ opt(rank) ~ x ~ dest ^^ {
        case ro ~ fi ~ ra ~ ca ~ de => Std(
          dest = de, role = ro, capture = ca, file = fi, rank = ra)
      }
    }

    // d7d5
    def disambiguatedPawn: Parser[Std] = as("disambiguated") {
      opt(file) ~ opt(rank) ~ x ~ dest ^^ {
        case fi ~ ra ~ ca ~ de => Std(
          dest = de, role = Pawn, capture = ca, file = fi, rank = ra)
      }
    }

    def suffixes: Parser[Suffixes] = opt(promotion) ~ checkmate ~ check ^^ {
      case p ~ cm ~ c => Suffixes(c, cm, p)
    }

    val x = exists("x")

    val check = exists("+")

    val checkmate = ("#" | "++") ^^^ true | success(false)

    val role = mapParser(Role.allByPgn, "role") | success(Pawn)

    val file = mapParser(fileMap, "file")

    val rank = mapParser(rankMap, "rank")

    val promotion = ("="?) ~> mapParser(promotable, "promotion")

    val promotable = Role.allPromotableByPgn mapKeys (_.toUpper)

    val dest = mapParser(Pos.allKeys, "dest")

    def exists(c: String): Parser[Boolean] = c ^^^ true | success(false)

    def mapParser[A, B](map: Map[A, B], name: String): Parser[B] =
      map.foldLeft(failure(name + " not found"): Parser[B]) {
        case (acc, (a, b)) => a.toString ^^^ b | acc
      }
  }

  private object TagParser extends RegexParsers with Logging {

    def apply(pgn: String): Valid[List[Tag]] = parseAll(all, pgn) match {
      case f: Failure       => "Cannot parse tags: %s\n%s".format(f.toString, pgn).failureNel
      case Success(sans, _) => succezz(sans)
      case err              => "Cannot parse tags: %s\n%s".format(err.toString, pgn).failureNel
    }

    def all: Parser[List[Tag]] = as("all") {
      tags <~ """(.|\n)*""".r
    }

    def tags: Parser[List[Tag]] = rep(tag)

    def tag: Parser[Tag] = as("tag") {
      tagName ~ tagValue ^^ {
        case name ~ value => Tag(name, value)
      }
    }

    val tagName: Parser[String] = "[" ~> """[a-zA-Z]+""".r

    val tagValue: Parser[String] = "\"" ~> """[^"]+""".r <~ "\"]"
  }

  private def splitTagAndMoves(pgn: String): Valid[(String, String)] =
    pgn.lines.toList.map(_.trim).filter(_.nonEmpty) span { line =>
      ~((line lift 0).map('[' ==))
    } match {
      case (tagLines, moveLines) => success(tagLines.mkString("\n") -> moveLines.mkString("\n"))
    }
}<|MERGE_RESOLUTION|>--- conflicted
+++ resolved
@@ -8,17 +8,6 @@
 // http://www.saremba.de/chessgml/standards/pgn/pgn-complete.htm
 object Parser extends scalaz.syntax.ToTraverseOps {
 
-<<<<<<< HEAD
-  def apply(pgn: String): Valid[ParsedPgn] = for {
-    splitted ← splitTagAndMoves(pgn)
-    (tagStr, moveStr) = splitted
-    tags ← TagParser(tagStr)
-    parsedMoves ← MovesParser(moveStr)
-    (sanStrs, resultOption) = parsedMoves
-    tags2 = resultOption.filterNot(_ => tags.exists(_.name == Tag.Result)).fold(tags)(t => tags :+ t)
-    sans ← moves(sanStrs)
-  } yield ParsedPgn(tags2, sans)
-=======
   def apply(pgn: String): Valid[ParsedPgn] = try {
     for {
       splitted ← splitTagAndMoves(pgn)
@@ -27,7 +16,7 @@
       parsedMoves ← MovesParser(moveStr)
       (sanStrs, resultOption) = parsedMoves
       tags2 = resultOption.filterNot(_ => tags.exists(_.name == Tag.Result)).fold(tags)(t => tags :+ t)
-      sans ← sanStrs.map(MoveParser.apply).sequence
+      sans ← moves(sanStrs)
     } yield ParsedPgn(tags2, sans)
   }
   catch {
@@ -35,7 +24,6 @@
       println(pgn)
       sys error s"### StackOverflowError ### in PGN parser"
   }
->>>>>>> 2c0dbb89
 
   def moves(str: String): Valid[List[San]] = moves(str.split(' ').toList)
   def moves(strs: List[String]): Valid[List[San]] = strs.map(MoveParser.fast).sequence
