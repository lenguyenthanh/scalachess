package chess
package variant

import bitboard.Bitboard
import bitboard.Bitboard.*

case object Standard
    extends Variant(
      id = Variant.Id(1),
      key = Variant.LilaKey("standard"),
      uciKey = Variant.UciKey("chess"),
      name = "Standard",
      shortName = "Std",
      title = "Standard rules of chess (FIDE)",
      standardInitialPosition = true
    ):

  val pieces: Map[Square, Piece] = Variant.symmetricRank(backRank)

  def validMoves(situation: Situation): List[Move] =
    import situation.{ genNonKing, genSafeKing, genCastling, color, board, ourKing }
    val enPassantMoves = situation.genEnPassant(situation.us & board.pawns)
    ourKing
      .fold(Nil): king =>
        val checkers = board.attackers(king, !situation.color)
        val candidates =
          if checkers.isEmpty then
            val targets = ~situation.us
            genNonKing(targets) ::: genSafeKing(king, targets) ::: genCastling(king) ::: enPassantMoves
          else genEvasions(king, situation, checkers) ::: enPassantMoves
        val sliderBlockers = board.sliderBlockers(king, color)
        if sliderBlockers.nonEmpty || enPassantMoves.nonEmpty then
          candidates.filter(isSafe(situation, king, sliderBlockers))
        else candidates

  // Used for filtering candidate moves that would leave put the king in check.
  def isSafe(situation: Situation, king: Square, blockers: Bitboard)(move: Move): Boolean =
    import situation.{ board, us, them }
    if move.enpassant then
      val newOccupied = (board.occupied ^ move.orig.bl ^ move.dest.withRankOf(move.orig).bl) | move.dest.bl
      (king.rookAttacks(newOccupied) & them & (board.rooks ^ board.queens)).isEmpty &&
      (king.bishopAttacks(newOccupied) & them & (board.bishops ^ board.queens)).isEmpty
    else if !move.castles || !move.promotes then
      !(us & blockers).contains(move.orig) || Bitboard.aligned(move.orig, move.dest, king)
    else true

<<<<<<< HEAD
  private def genEvasions(situation: Situation, checkers: Bitboard): List[Move] =
    import situation.{ genNonKing, genSafeKing, us, board, ourKing }
    ourKing.fold(Nil)(king =>
      // Checks by these sliding pieces can maybe be blocked.
      val sliders = checkers & (board.sliders)
      val attacked =
        sliders.fold(Bitboard.empty)((a, s) => a | (s.bb ^ Bitboard.ray(king, s)))
      val safeKings = genSafeKing(~us & ~attacked)
      val blockers =
        checkers.singleSquare.map(c => genNonKing(Bitboard.between(king, c) | checkers)).getOrElse(Nil)
      safeKings ++ blockers
    )

  override def valid(situation: Situation, strict: Boolean): Boolean =
    super.valid(situation, strict) && (!strict || hasValidCheckers(situation))

  private def hasValidCheckers(situation: Situation): Boolean =
    situation.checkers.fold(true) { checkers =>
      isValidChecksForMultipleCheckers(situation, checkers) &&
      isValidCheckersForEnPassant(situation, checkers)
    }

  private def isValidCheckersForEnPassant(situation: Situation, activeCheckers: Bitboard): Boolean =
    (for
      enPassantSquare <- situation.potentialEpSquare
      enPassantUp     <- situation.color.fold(enPassantSquare.down, enPassantSquare.up)
      enPassantDown   <- situation.color.fold(enPassantSquare.up, enPassantSquare.down)
      ourKing         <- situation.ourKing
    yield activeCheckers.count == 1 && (
      activeCheckers.first.contains(enPassantSquare) || situation.board
        .move(enPassantUp, enPassantDown)
        .exists(previousBoard =>
          situation.ourKing.exists(previousBoard.attackers(_, !situation.color).isEmpty)
        )
    )).getOrElse(true)

  private def isValidChecksForMultipleCheckers(situation: Situation, activeCheckers: Bitboard): Boolean =
    val checkerCount = activeCheckers.count
    if checkerCount <= 1 then true
    else if checkerCount >= 3 then false
    else
      (for
        firstChecker <- activeCheckers.first
        lastChecker  <- activeCheckers.last
        ourKing      <- situation.ourKing
      yield !Bitboard.aligned(firstChecker, lastChecker, ourKing))
        .getOrElse(false)
=======
  private def genEvasions(king: Square, situation: Situation, checkers: Bitboard): List[Move] =
    import situation.{ genNonKing, genSafeKing, us, board }
    // Checks by these sliding pieces can maybe be blocked.
    val sliders   = checkers & board.sliders
    val attacked  = sliders.fold(Bitboard.empty)((a, s) => a | (Bitboard.ray(king, s) ^ s.bl))
    val safeKings = genSafeKing(king, ~us & ~attacked)
    val blockers  = checkers.singleSquare.fold(Nil)(c => genNonKing(Bitboard.between(king, c) | checkers))
    safeKings ++ blockers
>>>>>>> 77f5f854
<|MERGE_RESOLUTION|>--- conflicted
+++ resolved
@@ -44,19 +44,14 @@
       !(us & blockers).contains(move.orig) || Bitboard.aligned(move.orig, move.dest, king)
     else true
 
-<<<<<<< HEAD
-  private def genEvasions(situation: Situation, checkers: Bitboard): List[Move] =
-    import situation.{ genNonKing, genSafeKing, us, board, ourKing }
-    ourKing.fold(Nil)(king =>
-      // Checks by these sliding pieces can maybe be blocked.
-      val sliders = checkers & (board.sliders)
-      val attacked =
-        sliders.fold(Bitboard.empty)((a, s) => a | (s.bb ^ Bitboard.ray(king, s)))
-      val safeKings = genSafeKing(~us & ~attacked)
-      val blockers =
-        checkers.singleSquare.map(c => genNonKing(Bitboard.between(king, c) | checkers)).getOrElse(Nil)
-      safeKings ++ blockers
-    )
+  private def genEvasions(king: Square, situation: Situation, checkers: Bitboard): List[Move] =
+    import situation.{ genNonKing, genSafeKing, us, board }
+    // Checks by these sliding pieces can maybe be blocked.
+    val sliders   = checkers & board.sliders
+    val attacked  = sliders.fold(Bitboard.empty)((a, s) => a | (Bitboard.ray(king, s) ^ s.bl))
+    val safeKings = genSafeKing(king, ~us & ~attacked)
+    val blockers  = checkers.singleSquare.fold(Nil)(c => genNonKing(Bitboard.between(king, c) | checkers))
+    safeKings ++ blockers
 
   override def valid(situation: Situation, strict: Boolean): Boolean =
     super.valid(situation, strict) && (!strict || hasValidCheckers(situation))
@@ -91,14 +86,4 @@
         lastChecker  <- activeCheckers.last
         ourKing      <- situation.ourKing
       yield !Bitboard.aligned(firstChecker, lastChecker, ourKing))
-        .getOrElse(false)
-=======
-  private def genEvasions(king: Square, situation: Situation, checkers: Bitboard): List[Move] =
-    import situation.{ genNonKing, genSafeKing, us, board }
-    // Checks by these sliding pieces can maybe be blocked.
-    val sliders   = checkers & board.sliders
-    val attacked  = sliders.fold(Bitboard.empty)((a, s) => a | (Bitboard.ray(king, s) ^ s.bl))
-    val safeKings = genSafeKing(king, ~us & ~attacked)
-    val blockers  = checkers.singleSquare.fold(Nil)(c => genNonKing(Bitboard.between(king, c) | checkers))
-    safeKings ++ blockers
->>>>>>> 77f5f854
+        .getOrElse(false)